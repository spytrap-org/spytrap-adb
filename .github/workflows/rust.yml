name: Rust

on:
  push:
    branches: [ main ]
  pull_request:
    branches: [ main ]
  schedule:
    - cron: '0 9 * * 1'

env:
  CARGO_TERM_COLOR: always

jobs:
<<<<<<< HEAD
  tests:
    runs-on: ubuntu-latest
=======
  build:
    runs-on: ubuntu-22.04
    steps:
    - uses: actions/checkout@v3

    - name: Set up cargo cache
      uses: actions/cache@v3
      continue-on-error: false
      with:
        path: |
          ~/.cargo/bin/
          ~/.cargo/registry/index/
          ~/.cargo/registry/cache/
          ~/.cargo/git/db/
          target/
        key: ${{ runner.os }}-cargo-release-${{ hashFiles('**/Cargo.lock') }}
        restore-keys: ${{ runner.os }}-cargo-release-

    - name: Build
      run: cargo build --release --verbose

    - name: Upload binary
      uses: actions/upload-artifact@v3
      with:
        name: bin
        path: target/release/spytrap-adb

  integration-test:
    needs: build
    runs-on: ubuntu-22.04
    steps:
      - uses: actions/download-artifact@v3
      - name: Clone stalkerware-indicators repo
        run: git clone --depth=1 https://github.com/Te-k/stalkerware-indicators
      - name: Test load ioc.yaml
        run: chmod +x bin/spytrap-adb && bin/spytrap-adb scan --rules stalkerware-indicators/ioc.yaml --test-load-only

  unit-test:
    runs-on: ubuntu-22.04
>>>>>>> a668e038
    steps:
    - uses: actions/checkout@v3

    - name: Set up cargo cache
      uses: actions/cache@v3
      continue-on-error: false
      with:
        path: |
          ~/.cargo/bin/
          ~/.cargo/registry/index/
          ~/.cargo/registry/cache/
          ~/.cargo/git/db/
          target/
        key: ${{ runner.os }}-cargo-debug-${{ hashFiles('**/Cargo.lock') }}
        restore-keys: ${{ runner.os }}-cargo-debug-

    - name: Run clippy
      run: cargo clippy
    - name: Run tests
      run: cargo test --verbose

<<<<<<< HEAD
    - name: Clone stalkerware-indicators repo
      run: git clone --depth=1 https://github.com/Te-k/stalkerware-indicators
    - name: Test load ioc.yaml
      run: cargo run -- scan --rules stalkerware-indicators/ioc.yaml --test-load-only

  windows_build:
    runs-on: windows-latest
    steps:
    - uses: actions/checkout@v3
    - name: Build
      run: cargo build --verbose
    - name: Run tests
      run: cargo test --verbose

  osx_build:
    runs-on: macos-latest
    steps:
      - uses: actions/checkout@v3
      - name: Build
        run: cargo build --verbose
      - name: Run tests
        run: cargo test --verbose

  clippy:
    runs-on: ubuntu-latest
    steps:
    - uses: actions/checkout@v3
    - name: Run clippy
      run: cargo clippy --verbose
=======
  fmt:
    runs-on: ubuntu-22.04
    steps:
    - uses: actions/checkout@v3
    - name: Run cargo fmt
      run: cargo fmt --all -- --check
>>>>>>> a668e038
<|MERGE_RESOLUTION|>--- conflicted
+++ resolved
@@ -12,10 +12,6 @@
   CARGO_TERM_COLOR: always
 
 jobs:
-<<<<<<< HEAD
-  tests:
-    runs-on: ubuntu-latest
-=======
   build:
     runs-on: ubuntu-22.04
     steps:
@@ -55,7 +51,6 @@
 
   unit-test:
     runs-on: ubuntu-22.04
->>>>>>> a668e038
     steps:
     - uses: actions/checkout@v3
 
@@ -77,7 +72,6 @@
     - name: Run tests
       run: cargo test --verbose
 
-<<<<<<< HEAD
     - name: Clone stalkerware-indicators repo
       run: git clone --depth=1 https://github.com/Te-k/stalkerware-indicators
     - name: Test load ioc.yaml
@@ -107,11 +101,10 @@
     - uses: actions/checkout@v3
     - name: Run clippy
       run: cargo clippy --verbose
-=======
+
   fmt:
     runs-on: ubuntu-22.04
     steps:
     - uses: actions/checkout@v3
     - name: Run cargo fmt
-      run: cargo fmt --all -- --check
->>>>>>> a668e038
+      run: cargo fmt --all -- --check